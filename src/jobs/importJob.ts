--- conflicted
+++ resolved
@@ -4,6 +4,7 @@
 import { ImportJobData, ImportJobResult, ImportJobProgress } from '../queues/importQueue';
 import { Downloader } from '../services/downloader';
 import { GoogleDriveDownloader } from '../services/googleDriveDownloader';
+import { YouTubeDownloader } from '../services/youtubeDownloader';
 import { BunnyStorage } from '../services/bunnyStorage';
 import { EncodeAdminService } from '../services/encodeAdmin';
 import { sendTelegramNotification } from '../services/telegram';
@@ -18,6 +19,7 @@
   const { url, type, fileName, videoId } = job.data;
   const downloader = new Downloader();
   const googleDriveDownloader = new GoogleDriveDownloader();
+  const youtubeDownloader = new YouTubeDownloader();
   const bunnyStorage = new BunnyStorage();
   const encodeAdminService = new EncodeAdminService();
   const recoveryService = getJobRecoveryService();
@@ -46,14 +48,53 @@
         ...(fileName && { fileName }),
         outputPath: env.TEMP_DIR || '/tmp'
       });
+    } else if (type === 'youtube') {
+      // Use YouTube downloader for YouTube URLs
+      const videoId = YouTubeDownloader.extractVideoId(url);
+      if (!videoId) {
+        throw new Error('Invalid YouTube URL: cannot extract video ID');
+      }
+
+      downloadResult = await youtubeDownloader.download({
+        videoId,
+        outputPath: env.TEMP_DIR || '/tmp',
+        onProgress: (progress) => {
+          void job.updateProgress({
+            stage: 'downloading',
+            percentage: progress.percentage,
+            message: progress.message,
+          } as ImportJobProgress);
+        },
+      });
+    } else if (type === 'local') {
+      // File is already stored locally, no download needed
+      await job.updateProgress({
+        stage: 'downloading',
+        percentage: 100,
+        message: 'Local file ready for upload',
+      } as ImportJobProgress);
+
+      // Verify file exists
+      if (!require('fs').existsSync(url)) {
+        throw new Error(`Local file not found: ${url}`);
+      }
+
+      const stats = require('fs').statSync(url);
+      const actualFileName = fileName || require('path').basename(url);
+
+      downloadResult = {
+        filePath: url,
+        fileName: actualFileName,
+        fileSize: stats.size,
+      };
     } else {
       // Use regular downloader for direct URLs
       downloadResult = await downloader.download({
         url,
         type: 'direct', // Force to 'direct' since this else branch only handles direct URLs
         fileName: fileName || undefined,
-        onProgress: async (progress) => {
-          await job.updateProgress({
+        onProgress: (progress) => {
+          void job.updateProgress({
             stage: 'downloading',
             percentage: progress.percentage,
             message: `Downloading: ${progress.percentage}%`,
@@ -91,21 +132,16 @@
     const uploadResult = await bunnyStorage.upload({
       filePath: tempFilePath!,
       fileName: uniqueFileName,
-      onProgress: async (progress) => {
+      onProgress: (progress) => {
         const progressData = {
           stage: 'uploading',
           percentage: progress.percentage,
           message: `Uploading: ${progress.percentage}%`,
         };
-<<<<<<< HEAD
-        await job.updateProgress(progressData as ImportJobProgress);
-        
-=======
         void job.updateProgress(progressData as ImportJobProgress);
 
->>>>>>> 3a1b6823
         // Update recovery state with upload progress
-        await recoveryService.updateJobProgress(job.id!, progressData, tempFiles);
+        void recoveryService.updateJobProgress(job.id!, progressData, tempFiles);
       },
     });
 
@@ -161,8 +197,13 @@
     }
 
     // Clean up temporary file
-    if (type === 'gdrive') {
+    if (type === 'gdrive' || type === 'youtube') {
       // Clean up temporary file
+      if (require('fs').existsSync(tempFilePath!)) {
+        require('fs').unlinkSync(tempFilePath!);
+      }
+    } else if (type === 'local') {
+      // For local files (TUS uploads), clean up the temporary upload file
       if (require('fs').existsSync(tempFilePath!)) {
         require('fs').unlinkSync(tempFilePath!);
       }
@@ -198,8 +239,13 @@
   } catch (error) {
     // Clean up on failure
     if (tempFilePath) {
-      if (type === 'gdrive') {
+      if (type === 'gdrive' || type === 'youtube') {
         // Clean up temporary file
+        if (require('fs').existsSync(tempFilePath!)) {
+          require('fs').unlinkSync(tempFilePath!);
+        }
+      } else if (type === 'local') {
+        // For local files (TUS uploads), clean up the temporary upload file
         if (require('fs').existsSync(tempFilePath!)) {
           require('fs').unlinkSync(tempFilePath!);
         }
