--- conflicted
+++ resolved
@@ -19,10 +19,7 @@
   const { url, type, fileName, videoId } = job.data;
   const downloader = new Downloader();
   const googleDriveDownloader = new GoogleDriveDownloader();
-<<<<<<< HEAD
   const youtubeDownloader = new YouTubeDownloader();
-=======
->>>>>>> 3fcd78da
   const bunnyStorage = new BunnyStorage();
   const encodeAdminService = new EncodeAdminService();
   const recoveryService = getJobRecoveryService();
@@ -35,7 +32,7 @@
   try {
     // Log initial memory usage
     memoryMonitor.logCurrentMemoryUsage();
-    
+
     // Track job for recovery
     await recoveryService.trackJob(job, tempFiles);
     // Download stage
@@ -108,11 +105,11 @@
 
     tempFilePath = downloadResult.filePath;
     tempFiles = [tempFilePath]; // Track temp files for cleanup
-    
+
     // Log memory usage after download
     logger.info('Download completed, checking memory usage');
     memoryMonitor.logCurrentMemoryUsage();
-    
+
     // Update recovery state with download progress
     await recoveryService.updateJobProgress(job.id!, {
       stage: 'downloading',
@@ -142,7 +139,7 @@
           message: `Uploading: ${progress.percentage}%`,
         };
         void job.updateProgress(progressData as ImportJobProgress);
-        
+
         // Update recovery state with upload progress
         void recoveryService.updateJobProgress(job.id!, progressData, tempFiles);
       },
@@ -234,7 +231,7 @@
     // Log final memory usage
     logger.info('Job completed, final memory check');
     memoryMonitor.logCurrentMemoryUsage();
-    
+
     // Mark job as completed in recovery service
     await recoveryService.completeJob(job.id!);
 
