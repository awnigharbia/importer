--- conflicted
+++ resolved
@@ -192,16 +192,12 @@
     return new Promise((resolve, reject) => {
       const writeStream = fs.createWriteStream(filePath);
 
-      stream.on('error', (error: any) => {
+      stream.on('error', (error) => {
         writeStream.destroy();
         reject(error);
       });
 
-<<<<<<< HEAD
-      writeStream.on('error', (error: any) => {
-=======
       writeStream.on('error', (error: unknown) => {
->>>>>>> 3fcd78da
         reject(error);
       });
 
@@ -221,7 +217,7 @@
         chunks.push(chunk);
       });
 
-      stream.on('error', (error: any) => {
+      stream.on('error', (error) => {
         reject(error);
       });
 
